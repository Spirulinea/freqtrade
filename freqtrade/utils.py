--- conflicted
+++ resolved
@@ -326,106 +326,6 @@
             print(f"{summary_str}.")
 
 
-<<<<<<< HEAD
-def start_hyperopt_list(args: Dict[str, Any]) -> None:
-    """
-    """
-    from freqtrade.optimize.hyperopt import Hyperopt
-
-    config = setup_utils_configuration(args, RunMode.UTIL_NO_EXCHANGE)
-
-    only_best = config.get('hyperopt_list_best', False)
-    only_profitable = config.get('hyperopt_list_profitable', False)
-    print_colorized = config.get('print_colorized', False)
-    print_json = config.get('print_json', False)
-    no_details = config.get('hyperopt_list_no_details', False)
-    no_header = False
-
-    trials_file = (config['user_data_dir'] /
-                   'hyperopt_results' / 'hyperopt_results.pickle')
-
-    # Previous evaluations
-    trials = Hyperopt.load_previous_results(trials_file)
-    total_epochs = len(trials)
-
-    trials = _hyperopt_filter_trials(trials, only_best, only_profitable)
-
-    # TODO: fetch the interval for epochs to print from the cli option
-    epoch_start, epoch_stop = 0, None
-
-    if print_colorized:
-        colorama_init(autoreset=True)
-
-    try:
-        # Human-friendly indexes used here (starting from 1)
-        for val in trials[epoch_start:epoch_stop]:
-            Hyperopt.print_results_explanation(val, total_epochs, not only_best, print_colorized)
-
-    except KeyboardInterrupt:
-        print('User interrupted..')
-
-    if trials and not no_details:
-        sorted_trials = sorted(trials, key=itemgetter('loss'))
-        results = sorted_trials[0]
-        Hyperopt.print_epoch_details(results, total_epochs, print_json, no_header)
-
-
-def start_hyperopt_show(args: Dict[str, Any]) -> None:
-    """
-    """
-    from freqtrade.optimize.hyperopt import Hyperopt
-
-    config = setup_utils_configuration(args, RunMode.UTIL_NO_EXCHANGE)
-
-    only_best = config.get('hyperopt_list_best', False)
-    only_profitable = config.get('hyperopt_list_profitable', False)
-    no_header = config.get('hyperopt_show_no_header', False)
-
-    trials_file = (config['user_data_dir'] /
-                   'hyperopt_results' / 'hyperopt_results.pickle')
-
-    # Previous evaluations
-    trials = Hyperopt.load_previous_results(trials_file)
-    total_epochs = len(trials)
-
-    trials = _hyperopt_filter_trials(trials, only_best, only_profitable)
-
-    n = config.get('hyperopt_show_index', -1)
-    if n > total_epochs:
-        raise OperationalException(
-                f"The index of the epoch to show should be less than {total_epochs + 1}.")
-    if n < -total_epochs:
-        raise OperationalException(
-                f"The index of the epoch to showshould be greater than {-total_epochs - 1}.")
-
-    # Translate epoch index from human-readable format to pythonic
-    if n > 0:
-        n -= 1
-
-    print_json = config.get('print_json', False)
-
-    if trials:
-        val = trials[n]
-        Hyperopt.print_epoch_details(val, total_epochs, print_json, no_header,
-                                     header_str="Epoch details")
-
-
-def _hyperopt_filter_trials(trials: List, only_best: bool, only_profitable: bool) -> List:
-    """
-    Filter our items from the list of hyperopt results
-    """
-    if only_best:
-        trials = [x for x in trials if x['is_best']]
-    if only_profitable:
-        trials = [x for x in trials if x['results_metrics']['profit'] > 0]
-
-    logger.info(f"{len(trials)} " +
-                ("best " if only_best else "") +
-                ("profitable " if only_profitable else "") +
-                "epochs found.")
-
-    return trials
-=======
 def start_test_pairlist(args: Dict[str, Any]) -> None:
     """
     Test Pairlist configuration
@@ -456,4 +356,103 @@
             print(rapidjson.dumps(list(pairlist), default=str))
         else:
             print(pairlist)
->>>>>>> 8dd9b5c6
+
+
+def start_hyperopt_list(args: Dict[str, Any]) -> None:
+    """
+    """
+    from freqtrade.optimize.hyperopt import Hyperopt
+
+    config = setup_utils_configuration(args, RunMode.UTIL_NO_EXCHANGE)
+
+    only_best = config.get('hyperopt_list_best', False)
+    only_profitable = config.get('hyperopt_list_profitable', False)
+    print_colorized = config.get('print_colorized', False)
+    print_json = config.get('print_json', False)
+    no_details = config.get('hyperopt_list_no_details', False)
+    no_header = False
+
+    trials_file = (config['user_data_dir'] /
+                   'hyperopt_results' / 'hyperopt_results.pickle')
+
+    # Previous evaluations
+    trials = Hyperopt.load_previous_results(trials_file)
+    total_epochs = len(trials)
+
+    trials = _hyperopt_filter_trials(trials, only_best, only_profitable)
+
+    # TODO: fetch the interval for epochs to print from the cli option
+    epoch_start, epoch_stop = 0, None
+
+    if print_colorized:
+        colorama_init(autoreset=True)
+
+    try:
+        # Human-friendly indexes used here (starting from 1)
+        for val in trials[epoch_start:epoch_stop]:
+            Hyperopt.print_results_explanation(val, total_epochs, not only_best, print_colorized)
+
+    except KeyboardInterrupt:
+        print('User interrupted..')
+
+    if trials and not no_details:
+        sorted_trials = sorted(trials, key=itemgetter('loss'))
+        results = sorted_trials[0]
+        Hyperopt.print_epoch_details(results, total_epochs, print_json, no_header)
+
+
+def start_hyperopt_show(args: Dict[str, Any]) -> None:
+    """
+    """
+    from freqtrade.optimize.hyperopt import Hyperopt
+
+    config = setup_utils_configuration(args, RunMode.UTIL_NO_EXCHANGE)
+
+    only_best = config.get('hyperopt_list_best', False)
+    only_profitable = config.get('hyperopt_list_profitable', False)
+    no_header = config.get('hyperopt_show_no_header', False)
+
+    trials_file = (config['user_data_dir'] /
+                   'hyperopt_results' / 'hyperopt_results.pickle')
+
+    # Previous evaluations
+    trials = Hyperopt.load_previous_results(trials_file)
+    total_epochs = len(trials)
+
+    trials = _hyperopt_filter_trials(trials, only_best, only_profitable)
+
+    n = config.get('hyperopt_show_index', -1)
+    if n > total_epochs:
+        raise OperationalException(
+                f"The index of the epoch to show should be less than {total_epochs + 1}.")
+    if n < -total_epochs:
+        raise OperationalException(
+                f"The index of the epoch to showshould be greater than {-total_epochs - 1}.")
+
+    # Translate epoch index from human-readable format to pythonic
+    if n > 0:
+        n -= 1
+
+    print_json = config.get('print_json', False)
+
+    if trials:
+        val = trials[n]
+        Hyperopt.print_epoch_details(val, total_epochs, print_json, no_header,
+                                     header_str="Epoch details")
+
+
+def _hyperopt_filter_trials(trials: List, only_best: bool, only_profitable: bool) -> List:
+    """
+    Filter our items from the list of hyperopt results
+    """
+    if only_best:
+        trials = [x for x in trials if x['is_best']]
+    if only_profitable:
+        trials = [x for x in trials if x['results_metrics']['profit'] > 0]
+
+    logger.info(f"{len(trials)} " +
+                ("best " if only_best else "") +
+                ("profitable " if only_profitable else "") +
+                "epochs found.")
+
+    return trials