--- conflicted
+++ resolved
@@ -10,85 +10,27 @@
 RETRY_TIMEOUT = 30  # sec
 DEFAULT_STRATEGY = 'DefaultStrategy'
 
-<<<<<<< HEAD
+TICKER_INTERVAL_MINUTES = {
+    '1m': 1,
+    '5m': 5,
+    '15m': 15,
+    '30m': 30,
+    '1h': 60,
+    '2h': 120,
+    '4h': 240,
+    '6h': 360,
+    '12h': 720,
+    '1d': 1440,
+    '1w': 10080,
+}
 
-class Constants(object):
-    """
-    Static class that contain all bot constants
-    """
-    DYNAMIC_WHITELIST = 20  # pairs
-    PROCESS_THROTTLE_SECS = 5  # sec
-    TICKER_INTERVAL = 5  # min
-    HYPEROPT_EPOCH = 100  # epochs
-    RETRY_TIMEOUT = 30  # sec
-    DEFAULT_STRATEGY = 'default_strategy'
 
-    TICKER_INTERVAL_MINUTES = {
-        '1m': 1,
-        '5m': 5,
-        '15m': 15,
-        '30m': 30,
-        '1h': 60,
-        '2h': 120,
-        '4h': 240,
-        '6h': 360,
-        '12h': 720,
-        '1d': 1440,
-        '1w': 10080,
-    }
-
-    # Required json-schema for user specified config
-    CONF_SCHEMA = {
-        'type': 'object',
-        'properties': {
-            'max_open_trades': {'type': 'integer', 'minimum': 1},
-            'ticker_interval': {'type': 'string', 'enum': list(TICKER_INTERVAL_MINUTES.keys())},
-            'stake_currency': {'type': 'string', 'enum': ['BTC', 'ETH', 'USDT']},
-            'stake_amount': {'type': 'number', 'minimum': 0.0005},
-            'fiat_display_currency': {'type': 'string', 'enum': ['AUD', 'BRL', 'CAD', 'CHF',
-                                                                 'CLP', 'CNY', 'CZK', 'DKK',
-                                                                 'EUR', 'GBP', 'HKD', 'HUF',
-                                                                 'IDR', 'ILS', 'INR', 'JPY',
-                                                                 'KRW', 'MXN', 'MYR', 'NOK',
-                                                                 'NZD', 'PHP', 'PKR', 'PLN',
-                                                                 'RUB', 'SEK', 'SGD', 'THB',
-                                                                 'TRY', 'TWD', 'ZAR', 'USD']},
-            'dry_run': {'type': 'boolean'},
-            'minimal_roi': {
-                'type': 'object',
-                'patternProperties': {
-                    '^[0-9.]+$': {'type': 'number'}
-                },
-                'minProperties': 1
-            },
-            'stoploss': {'type': 'number', 'maximum': 0, 'exclusiveMaximum': True},
-            'unfilledtimeout': {'type': 'integer', 'minimum': 0},
-            'bid_strategy': {
-                'type': 'object',
-                'properties': {
-                    'ask_last_balance': {
-                        'type': 'number',
-                        'minimum': 0,
-                        'maximum': 1,
-                        'exclusiveMaximum': False
-                    },
-                },
-                'required': ['ask_last_balance']
-            },
-            'exchange': {'$ref': '#/definitions/exchange'},
-            'experimental': {
-                'type': 'object',
-                'properties': {
-                    'use_sell_signal': {'type': 'boolean'},
-                    'sell_profit_only': {'type': 'boolean'}
-                }
-=======
 # Required json-schema for user specified config
 CONF_SCHEMA = {
     'type': 'object',
     'properties': {
         'max_open_trades': {'type': 'integer', 'minimum': 1},
-        'ticker_interval': {'type': 'integer', 'enum': [1, 5, 30, 60, 1440]},
+        'ticker_interval': {'type': 'string', 'enum': list(TICKER_INTERVAL_MINUTES.keys())},
         'stake_currency': {'type': 'string', 'enum': ['BTC', 'ETH', 'USDT']},
         'stake_amount': {'type': 'number', 'minimum': 0.0005},
         'fiat_display_currency': {'type': 'string', 'enum': ['AUD', 'BRL', 'CAD', 'CHF',
@@ -104,7 +46,6 @@
             'type': 'object',
             'patternProperties': {
                 '^[0-9.]+$': {'type': 'number'}
->>>>>>> bddf009a
             },
             'minProperties': 1
         },
@@ -130,31 +71,6 @@
                 'sell_profit_only': {'type': 'boolean'}
             }
         },
-<<<<<<< HEAD
-        'definitions': {
-            'exchange': {
-                'type': 'object',
-                'properties': {
-                    'name': {'type': 'string'},
-                    'key': {'type': 'string'},
-                    'secret': {'type': 'string'},
-                    'pair_whitelist': {
-                        'type': 'array',
-                        'items': {
-                            'type': 'string',
-                            'pattern': '^[0-9A-Z]+/[0-9A-Z]+$'
-                        },
-                        'uniqueItems': True
-                    },
-                    'pair_blacklist': {
-                        'type': 'array',
-                        'items': {
-                            'type': 'string',
-                            'pattern': '^[0-9A-Z]+/[0-9A-Z]+$'
-                        },
-                        'uniqueItems': True
-                    }
-=======
         'telegram': {
             'type': 'object',
             'properties': {
@@ -184,16 +100,15 @@
                     'type': 'array',
                     'items': {
                         'type': 'string',
-                        'pattern': '^[0-9A-Z]+_[0-9A-Z]+$'
+                        'pattern': '^[0-9A-Z]+/[0-9A-Z]+$'
                     },
                     'uniqueItems': True
->>>>>>> bddf009a
                 },
                 'pair_blacklist': {
                     'type': 'array',
                     'items': {
                         'type': 'string',
-                        'pattern': '^[0-9A-Z]+_[0-9A-Z]+$'
+                        'pattern': '^[0-9A-Z]+/[0-9A-Z]+$'
                     },
                     'uniqueItems': True
                 }
