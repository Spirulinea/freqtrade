--- conflicted
+++ resolved
@@ -316,16 +316,9 @@
     :param ticker_interval: Used as part of the filename
     :return: None
     """
-
-<<<<<<< HEAD
     directory.mkdir(parents=True, exist_ok=True)
 
-    plot(fig, filename=str(directory.joinpath(filename)),
-         auto_open=auto_open)
-=======
-    Path("user_data/plots").mkdir(parents=True, exist_ok=True)
-    _filename = Path('user_data/plots').joinpath(filename)
+    _filename = directory.joinpath(filename)
     plot(fig, filename=str(_filename),
          auto_open=auto_open)
-    logger.info(f"Stored plot as {_filename}")
->>>>>>> eeecdd4e
+    logger.info(f"Stored plot as {_filename}")