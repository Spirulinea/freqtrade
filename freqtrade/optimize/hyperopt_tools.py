--- conflicted
+++ resolved
@@ -121,15 +121,7 @@
             elif space == 'roi':
                 # Convert keys in min_roi dict to strings because
                 # rapidjson cannot dump dicts with integer keys...
-<<<<<<< HEAD
-                # OrderedDict is used to keep the numeric order of the items
-                # in the dict.
-                result_dict['minimal_roi'] = OrderedDict(
-                    (str(k), v) for k, v in all_space_params.items()
-                )
-=======
-                result_dict['minimal_roi'] = {str(k): v for k, v in space_params.items()}
->>>>>>> 8bb464bd
+                result_dict['minimal_roi'] = {str(k): v for k, v in all_space_params.items()}
             else:  # 'stoploss', 'trailing'
                 result_dict.update(all_space_params)
 
