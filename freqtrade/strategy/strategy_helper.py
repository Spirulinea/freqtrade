--- conflicted
+++ resolved
@@ -99,8 +99,6 @@
         # stoploss = 1-((1+open_relative_stop)/(1+current_profit))
     else:
         stoploss = 1-((1+open_relative_stop)/(1+current_profit))
-<<<<<<< HEAD
-=======
 
     # negative stoploss values indicate the requested stop price is higher than the current price
     if for_short:
@@ -129,10 +127,6 @@
         return 1
 
     stoploss = 1 - (stop_rate / current_rate)
->>>>>>> 778f0d9d
 
     # negative stoploss values indicate the requested stop price is higher than the current price
-    if for_short:
-        return min(stoploss, 0.0)
-    else:
-        return max(stoploss, 0.0)+    return max(stoploss, 0.0)