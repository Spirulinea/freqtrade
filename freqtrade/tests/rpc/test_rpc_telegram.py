# pragma pylint: disable=missing-docstring, too-many-arguments, too-many-ancestors, C0103
import re
from datetime import datetime
from random import randint
from unittest.mock import MagicMock

from sqlalchemy import create_engine
from telegram import Update, Message, Chat
from telegram.error import NetworkError

from freqtrade import __version__
from freqtrade.main import init, create_trade
from freqtrade.misc import update_state, State, get_state
from freqtrade.persistence import Trade
from freqtrade.rpc import telegram
from freqtrade.rpc.telegram import authorized_only, is_enabled, send_msg, _status, _status_table, \
    _profit, _forcesell, _performance, _daily, _count, _start, _stop, _balance, _version, _help, \
    _exec_forcesell


def test_is_enabled(default_conf, mocker):
    mocker.patch.dict('freqtrade.rpc.telegram._CONF', default_conf)
    default_conf['telegram']['enabled'] = False
    assert is_enabled() is False


def test_init_disabled(default_conf, mocker):
    mocker.patch.dict('freqtrade.rpc.telegram._CONF', default_conf)
    default_conf['telegram']['enabled'] = False
    telegram.init(default_conf)


def test_authorized_only(default_conf, mocker):
    mocker.patch.dict('freqtrade.rpc.telegram._CONF', default_conf)

    chat = Chat(0, 0)
    update = Update(randint(1, 100))
    update.message = Message(randint(1, 100), 0, datetime.utcnow(), chat)
    state = {'called': False}

    @authorized_only
    def dummy_handler(*args, **kwargs) -> None:
        state['called'] = True

    dummy_handler(MagicMock(), update)
    assert state['called'] is True


def test_authorized_only_unauthorized(default_conf, mocker):
    mocker.patch.dict('freqtrade.rpc.telegram._CONF', default_conf)

    chat = Chat(0xdeadbeef, 0)
    update = Update(randint(1, 100))
    update.message = Message(randint(1, 100), 0, datetime.utcnow(), chat)
    state = {'called': False}

    @authorized_only
    def dummy_handler(*args, **kwargs) -> None:
        state['called'] = True

    dummy_handler(MagicMock(), update)
    assert state['called'] is False


def test_authorized_only_exception(default_conf, mocker):
    mocker.patch.dict('freqtrade.rpc.telegram._CONF', default_conf)

    update = Update(randint(1, 100))
    update.message = Message(randint(1, 100), 0, datetime.utcnow(), Chat(0, 0))

    @authorized_only
    def dummy_handler(*args, **kwargs) -> None:
        raise Exception('test')

    dummy_handler(MagicMock(), update)


def test_status_handle(default_conf, update, ticker, mocker):
    mocker.patch.dict('freqtrade.main._CONF', default_conf)
<<<<<<< HEAD
    mocker.patch('freqtrade.main.get_signal', side_effect=lambda s, t, i: True)
=======
    mocker.patch('freqtrade.main.get_signal', side_effect=lambda s: (True, False))
>>>>>>> a7e561b5
    msg_mock = MagicMock()
    mocker.patch('freqtrade.main.rpc.send_msg', MagicMock())
    mocker.patch.multiple('freqtrade.rpc.telegram',
                          _CONF=default_conf,
                          init=MagicMock(),
                          send_msg=msg_mock)
    mocker.patch.multiple('freqtrade.main.exchange',
                          validate_pairs=MagicMock(),
                          get_ticker=ticker)
    init(default_conf, create_engine('sqlite://'))

    update_state(State.STOPPED)
    _status(bot=MagicMock(), update=update)
    assert msg_mock.call_count == 1
    assert 'trader is not running' in msg_mock.call_args_list[0][0][0]
    msg_mock.reset_mock()

    update_state(State.RUNNING)
    _status(bot=MagicMock(), update=update)
    assert msg_mock.call_count == 1
    assert 'no active trade' in msg_mock.call_args_list[0][0][0]
    msg_mock.reset_mock()

    # Create some test data
    create_trade(0.001, int(default_conf['ticker_interval']))
    # Trigger status while we have a fulfilled order for the open trade
    _status(bot=MagicMock(), update=update)

    assert msg_mock.call_count == 1
    assert '[BTC_ETH]' in msg_mock.call_args_list[0][0][0]


def test_status_table_handle(default_conf, update, ticker, mocker):
    mocker.patch.dict('freqtrade.main._CONF', default_conf)
<<<<<<< HEAD
    mocker.patch('freqtrade.main.get_signal', side_effect=lambda s, t, i: True)
=======
    mocker.patch('freqtrade.main.get_signal', side_effect=lambda s: (True, False))
>>>>>>> a7e561b5
    msg_mock = MagicMock()
    mocker.patch('freqtrade.main.rpc.send_msg', MagicMock())
    mocker.patch.multiple(
        'freqtrade.rpc.telegram',
        _CONF=default_conf,
        init=MagicMock(),
        send_msg=msg_mock)
    mocker.patch.multiple('freqtrade.main.exchange',
                          validate_pairs=MagicMock(),
                          get_ticker=ticker,
                          buy=MagicMock(return_value='mocked_order_id'))
    init(default_conf, create_engine('sqlite://'))
    update_state(State.STOPPED)
    _status_table(bot=MagicMock(), update=update)
    assert msg_mock.call_count == 1
    assert 'trader is not running' in msg_mock.call_args_list[0][0][0]
    msg_mock.reset_mock()

    update_state(State.RUNNING)
    _status_table(bot=MagicMock(), update=update)
    assert msg_mock.call_count == 1
    assert 'no active order' in msg_mock.call_args_list[0][0][0]
    msg_mock.reset_mock()

    # Create some test data
    create_trade(15.0, int(default_conf['ticker_interval']))

    _status_table(bot=MagicMock(), update=update)

    text = re.sub('</?pre>', '', msg_mock.call_args_list[-1][0][0])
    line = text.split("\n")
    fields = re.sub('[ ]+', ' ', line[2].strip()).split(' ')

    assert int(fields[0]) == 1
    assert fields[1] == 'BTC_ETH'
    assert msg_mock.call_count == 1


def test_profit_handle(
        default_conf, update, ticker, ticker_sell_up, limit_buy_order, limit_sell_order, mocker):
    mocker.patch.dict('freqtrade.main._CONF', default_conf)
<<<<<<< HEAD
    mocker.patch('freqtrade.main.get_signal', side_effect=lambda s, t, i: True)
=======
    mocker.patch('freqtrade.main.get_signal', side_effect=lambda s: (True, False))
>>>>>>> a7e561b5
    msg_mock = MagicMock()
    mocker.patch('freqtrade.main.rpc.send_msg', MagicMock())
    mocker.patch.multiple('freqtrade.rpc.telegram',
                          _CONF=default_conf,
                          init=MagicMock(),
                          send_msg=msg_mock)
    mocker.patch.multiple('freqtrade.main.exchange',
                          validate_pairs=MagicMock(),
                          get_ticker=ticker)
    mocker.patch.multiple('freqtrade.fiat_convert.Pymarketcap',
                          ticker=MagicMock(return_value={'price_usd': 15000.0}),
                          _cache_symbols=MagicMock(return_value={'BTC': 1}))
    mocker.patch('freqtrade.fiat_convert.CryptoToFiatConverter._find_price', return_value=15000.0)
    init(default_conf, create_engine('sqlite://'))

    _profit(bot=MagicMock(), update=update)
    assert msg_mock.call_count == 1
    assert 'no closed trade' in msg_mock.call_args_list[0][0][0]
    msg_mock.reset_mock()

    # Create some test data
    create_trade(0.001, int(default_conf['ticker_interval']))
    trade = Trade.query.first()

    # Simulate fulfilled LIMIT_BUY order for trade
    trade.update(limit_buy_order)

    _profit(bot=MagicMock(), update=update)
    assert msg_mock.call_count == 1
    assert 'no closed trade' in msg_mock.call_args_list[-1][0][0]
    msg_mock.reset_mock()

    # Update the ticker with a market going up
    mocker.patch.multiple('freqtrade.main.exchange',
                          validate_pairs=MagicMock(),
                          get_ticker=ticker_sell_up)
    trade.update(limit_sell_order)

    trade.close_date = datetime.utcnow()
    trade.is_open = False

    _profit(bot=MagicMock(), update=update)
    assert msg_mock.call_count == 1
    assert '*ROI:* Close trades' in msg_mock.call_args_list[-1][0][0]
    assert '∙ `0.00006217 BTC (6.20%)`' in msg_mock.call_args_list[-1][0][0]
    assert '∙ `0.933 USD`' in msg_mock.call_args_list[-1][0][0]
    assert '*ROI:* All trades' in msg_mock.call_args_list[-1][0][0]
    assert '∙ `0.00006217 BTC (6.20%)`' in msg_mock.call_args_list[-1][0][0]
    assert '∙ `0.933 USD`' in msg_mock.call_args_list[-1][0][0]

    assert '*Best Performing:* `BTC_ETH: 6.20%`' in msg_mock.call_args_list[-1][0][0]


def test_forcesell_handle(default_conf, update, ticker, ticker_sell_up, mocker):
    mocker.patch.dict('freqtrade.main._CONF', default_conf)
<<<<<<< HEAD
    mocker.patch('freqtrade.main.get_signal', side_effect=lambda s, t, i: True)
=======
    mocker.patch('freqtrade.main.get_signal', side_effect=lambda s: (True, False))
>>>>>>> a7e561b5
    rpc_mock = mocker.patch('freqtrade.main.rpc.send_msg', MagicMock())
    mocker.patch.multiple('freqtrade.rpc.telegram',
                          _CONF=default_conf,
                          init=MagicMock(),
                          send_msg=MagicMock())
    mocker.patch.multiple('freqtrade.main.exchange',
                          validate_pairs=MagicMock(),
                          get_ticker=ticker)
    mocker.patch.multiple('freqtrade.fiat_convert.Pymarketcap',
                          ticker=MagicMock(return_value={'price_usd': 15000.0}),
                          _cache_symbols=MagicMock(return_value={'BTC': 1}))
    init(default_conf, create_engine('sqlite://'))

    # Create some test data
    create_trade(0.001, int(default_conf['ticker_interval']))

    trade = Trade.query.first()
    assert trade

    # Increase the price and sell it
    mocker.patch.multiple('freqtrade.main.exchange',
                          validate_pairs=MagicMock(),
                          get_ticker=ticker_sell_up)

    update.message.text = '/forcesell 1'
    _forcesell(bot=MagicMock(), update=update)

    assert rpc_mock.call_count == 2
    assert 'Selling [BTC/ETH]' in rpc_mock.call_args_list[-1][0][0]
    assert '0.00001172' in rpc_mock.call_args_list[-1][0][0]
    assert 'profit: 6.11%, 0.00006126' in rpc_mock.call_args_list[-1][0][0]
    assert '0.919 USD' in rpc_mock.call_args_list[-1][0][0]


def test_forcesell_down_handle(default_conf, update, ticker, ticker_sell_down, mocker):
    mocker.patch.dict('freqtrade.main._CONF', default_conf)
<<<<<<< HEAD
    mocker.patch('freqtrade.main.get_signal', side_effect=lambda s, t, i: True)
=======
    mocker.patch('freqtrade.main.get_signal', side_effect=lambda s: (True, False))
>>>>>>> a7e561b5
    rpc_mock = mocker.patch('freqtrade.main.rpc.send_msg', MagicMock())
    mocker.patch.multiple('freqtrade.rpc.telegram',
                          _CONF=default_conf,
                          init=MagicMock(),
                          send_msg=MagicMock())
    mocker.patch.multiple('freqtrade.main.exchange',
                          validate_pairs=MagicMock(),
                          get_ticker=ticker)
    mocker.patch.multiple('freqtrade.fiat_convert.Pymarketcap',
                          ticker=MagicMock(return_value={'price_usd': 15000.0}),
                          _cache_symbols=MagicMock(return_value={'BTC': 1}))
    init(default_conf, create_engine('sqlite://'))

    # Create some test data
    create_trade(0.001, int(default_conf['ticker_interval']))

    # Decrease the price and sell it
    mocker.patch.multiple('freqtrade.main.exchange',
                          validate_pairs=MagicMock(),
                          get_ticker=ticker_sell_down)

    trade = Trade.query.first()
    assert trade

    update.message.text = '/forcesell 1'
    _forcesell(bot=MagicMock(), update=update)

    assert rpc_mock.call_count == 2
    assert 'Selling [BTC/ETH]' in rpc_mock.call_args_list[-1][0][0]
    assert '0.00001044' in rpc_mock.call_args_list[-1][0][0]
    assert 'loss: -5.48%, -0.00005492' in rpc_mock.call_args_list[-1][0][0]
    assert '-0.824 USD' in rpc_mock.call_args_list[-1][0][0]


def test_exec_forcesell_open_orders(default_conf, ticker, mocker):
    mocker.patch.dict('freqtrade.main._CONF', default_conf)
    cancel_order_mock = MagicMock()
    mocker.patch.multiple('freqtrade.main.exchange',
                          get_ticker=ticker,
                          get_order=MagicMock(return_value={
                              'closed': None,
                              'type': 'LIMIT_BUY',
                          }),
                          cancel_order=cancel_order_mock)
    trade = Trade(
        pair='BTC_ETH',
        open_rate=1,
        exchange='BITTREX',
        open_order_id='123456789',
        amount=1,
        fee=0.0,
    )
    _exec_forcesell(trade)

    assert cancel_order_mock.call_count == 1
    assert trade.is_open is False


def test_forcesell_all_handle(default_conf, update, ticker, mocker):
    mocker.patch.dict('freqtrade.main._CONF', default_conf)
<<<<<<< HEAD
    mocker.patch('freqtrade.main.get_signal', side_effect=lambda s, t, i: True)
=======
    mocker.patch('freqtrade.main.get_signal', side_effect=lambda s: (True, False))
>>>>>>> a7e561b5
    rpc_mock = mocker.patch('freqtrade.main.rpc.send_msg', MagicMock())
    mocker.patch.multiple('freqtrade.rpc.telegram',
                          _CONF=default_conf,
                          init=MagicMock(),
                          send_msg=MagicMock())
    mocker.patch.multiple('freqtrade.main.exchange',
                          validate_pairs=MagicMock(),
                          get_ticker=ticker)
    mocker.patch.multiple('freqtrade.fiat_convert.Pymarketcap',
                          ticker=MagicMock(return_value={'price_usd': 15000.0}),
                          _cache_symbols=MagicMock(return_value={'BTC': 1}))
    init(default_conf, create_engine('sqlite://'))

    # Create some test data
    for _ in range(4):
        create_trade(0.001, int(default_conf['ticker_interval']))
    rpc_mock.reset_mock()

    update.message.text = '/forcesell all'
    _forcesell(bot=MagicMock(), update=update)

    assert rpc_mock.call_count == 4
    for args in rpc_mock.call_args_list:
        assert '0.00001098' in args[0][0]
        assert 'loss: -0.59%, -0.00000591 BTC' in args[0][0]
        assert '-0.089 USD' in args[0][0]


def test_forcesell_handle_invalid(default_conf, update, mocker):
    mocker.patch.dict('freqtrade.main._CONF', default_conf)
<<<<<<< HEAD
    mocker.patch('freqtrade.main.get_signal', side_effect=lambda s, t, i: True)
=======
    mocker.patch('freqtrade.main.get_signal', side_effect=lambda s: (True, True))
>>>>>>> a7e561b5
    msg_mock = MagicMock()
    mocker.patch.multiple('freqtrade.rpc.telegram',
                          _CONF=default_conf,
                          init=MagicMock(),
                          send_msg=msg_mock)
    mocker.patch.multiple('freqtrade.main.exchange',
                          validate_pairs=MagicMock())
    init(default_conf, create_engine('sqlite://'))

    # Trader is not running
    update_state(State.STOPPED)
    update.message.text = '/forcesell 1'
    _forcesell(bot=MagicMock(), update=update)
    assert msg_mock.call_count == 1
    assert 'not running' in msg_mock.call_args_list[0][0][0]

    # No argument
    msg_mock.reset_mock()
    update_state(State.RUNNING)
    update.message.text = '/forcesell'
    _forcesell(bot=MagicMock(), update=update)
    assert msg_mock.call_count == 1
    assert 'Invalid argument' in msg_mock.call_args_list[0][0][0]

    # Invalid argument
    msg_mock.reset_mock()
    update_state(State.RUNNING)
    update.message.text = '/forcesell 123456'
    _forcesell(bot=MagicMock(), update=update)
    assert msg_mock.call_count == 1
    assert 'Invalid argument.' in msg_mock.call_args_list[0][0][0]


def test_performance_handle(
        default_conf, update, ticker, limit_buy_order, limit_sell_order, mocker):
    mocker.patch.dict('freqtrade.main._CONF', default_conf)
<<<<<<< HEAD
    mocker.patch('freqtrade.main.get_signal', side_effect=lambda s, t, i: True)
=======
    mocker.patch('freqtrade.main.get_signal', side_effect=lambda s: (True, False))
>>>>>>> a7e561b5
    msg_mock = MagicMock()
    mocker.patch('freqtrade.main.rpc.send_msg', MagicMock())
    mocker.patch.multiple('freqtrade.rpc.telegram',
                          _CONF=default_conf,
                          init=MagicMock(),
                          send_msg=msg_mock)
    mocker.patch.multiple('freqtrade.main.exchange',
                          validate_pairs=MagicMock(),
                          get_ticker=ticker)
    init(default_conf, create_engine('sqlite://'))

    # Create some test data
    create_trade(0.001, int(default_conf['ticker_interval']))
    trade = Trade.query.first()
    assert trade

    # Simulate fulfilled LIMIT_BUY order for trade
    trade.update(limit_buy_order)

    # Simulate fulfilled LIMIT_SELL order for trade
    trade.update(limit_sell_order)

    trade.close_date = datetime.utcnow()
    trade.is_open = False
    _performance(bot=MagicMock(), update=update)
    assert msg_mock.call_count == 1
    assert 'Performance' in msg_mock.call_args_list[0][0][0]
    assert '<code>BTC_ETH\t6.20% (1)</code>' in msg_mock.call_args_list[0][0][0]


def test_daily_handle(
        default_conf, update, ticker, limit_buy_order, limit_sell_order, mocker):
    mocker.patch.dict('freqtrade.main._CONF', default_conf)
<<<<<<< HEAD
    mocker.patch('freqtrade.main.get_signal', side_effect=lambda s, t, i: True)
=======
    mocker.patch('freqtrade.main.get_signal', side_effect=lambda s: (True, False))
>>>>>>> a7e561b5
    msg_mock = MagicMock()
    mocker.patch('freqtrade.main.rpc.send_msg', MagicMock())
    mocker.patch.multiple('freqtrade.rpc.telegram',
                          _CONF=default_conf,
                          init=MagicMock(),
                          send_msg=msg_mock)
    mocker.patch.multiple('freqtrade.main.exchange',
                          validate_pairs=MagicMock(),
                          get_ticker=ticker)
    mocker.patch.multiple('freqtrade.fiat_convert.Pymarketcap',
                          ticker=MagicMock(return_value={'price_usd': 15000.0}),
                          _cache_symbols=MagicMock(return_value={'BTC': 1}))
    mocker.patch('freqtrade.fiat_convert.CryptoToFiatConverter._find_price', return_value=15000.0)
    init(default_conf, create_engine('sqlite://'))

    # Create some test data
    create_trade(0.001, int(default_conf['ticker_interval']))
    trade = Trade.query.first()
    assert trade

    # Simulate fulfilled LIMIT_BUY order for trade
    trade.update(limit_buy_order)

    # Simulate fulfilled LIMIT_SELL order for trade
    trade.update(limit_sell_order)

    trade.close_date = datetime.utcnow()
    trade.is_open = False

    # Try valid data
    update.message.text = '/daily 2'
    _daily(bot=MagicMock(), update=update)
    assert msg_mock.call_count == 1
    assert 'Daily' in msg_mock.call_args_list[0][0][0]
    assert str(datetime.utcnow().date()) in msg_mock.call_args_list[0][0][0]
    assert str('  0.00006217 BTC') in msg_mock.call_args_list[0][0][0]
    assert str('  0.933 USD') in msg_mock.call_args_list[0][0][0]
    assert str('  1 trade') in msg_mock.call_args_list[0][0][0]
    assert str('  0 trade') in msg_mock.call_args_list[0][0][0]

    # Reset msg_mock
    msg_mock.reset_mock()
    # Add two other trades
    create_trade(0.001)
    create_trade(0.001)

    trades = Trade.query.all()
    for trade in trades:
        trade.update(limit_buy_order)
        trade.update(limit_sell_order)
        trade.close_date = datetime.utcnow()
        trade.is_open = False

    update.message.text = '/daily 1'

    _daily(bot=MagicMock(), update=update)
    assert str('  0.00018651 BTC') in msg_mock.call_args_list[0][0][0]
    assert str('  2.798 USD') in msg_mock.call_args_list[0][0][0]
    assert str('  3 trades') in msg_mock.call_args_list[0][0][0]

    # Try invalid data
    msg_mock.reset_mock()
    update_state(State.RUNNING)
    update.message.text = '/daily -2'
    _daily(bot=MagicMock(), update=update)
    assert msg_mock.call_count == 1
    assert 'must be an integer greater than 0' in msg_mock.call_args_list[0][0][0]


def test_count_handle(default_conf, update, ticker, mocker):
    mocker.patch.dict('freqtrade.main._CONF', default_conf)
<<<<<<< HEAD
    mocker.patch('freqtrade.main.get_signal', side_effect=lambda s, t, i: True)
=======
    mocker.patch('freqtrade.main.get_signal', side_effect=lambda s: (True, False))
>>>>>>> a7e561b5
    msg_mock = MagicMock()
    mocker.patch.multiple(
        'freqtrade.rpc.telegram',
        _CONF=default_conf,
        init=MagicMock(),
        send_msg=msg_mock)
    mocker.patch.multiple('freqtrade.main.exchange',
                          validate_pairs=MagicMock(),
                          get_ticker=ticker,
                          buy=MagicMock(return_value='mocked_order_id'))
    init(default_conf, create_engine('sqlite://'))
    update_state(State.STOPPED)
    _count(bot=MagicMock(), update=update)
    assert msg_mock.call_count == 1
    assert 'not running' in msg_mock.call_args_list[0][0][0]
    msg_mock.reset_mock()
    update_state(State.RUNNING)

    # Create some test data
    create_trade(0.001, int(default_conf['ticker_interval']))
    msg_mock.reset_mock()
    _count(bot=MagicMock(), update=update)

    msg = '<pre>  current    max\n---------  -----\n        1      {}</pre>'.format(
        default_conf['max_open_trades']
    )
    assert msg in msg_mock.call_args_list[0][0][0]


def test_performance_handle_invalid(default_conf, update, mocker):
    mocker.patch.dict('freqtrade.main._CONF', default_conf)
<<<<<<< HEAD
    mocker.patch('freqtrade.main.get_signal', side_effect=lambda s, t, i: True)
=======
    mocker.patch('freqtrade.main.get_signal', side_effect=lambda s: (True, True))
>>>>>>> a7e561b5
    msg_mock = MagicMock()
    mocker.patch.multiple('freqtrade.rpc.telegram',
                          _CONF=default_conf,
                          init=MagicMock(),
                          send_msg=msg_mock)
    mocker.patch.multiple('freqtrade.main.exchange',
                          validate_pairs=MagicMock())
    init(default_conf, create_engine('sqlite://'))

    # Trader is not running
    update_state(State.STOPPED)
    _performance(bot=MagicMock(), update=update)
    assert msg_mock.call_count == 1
    assert 'not running' in msg_mock.call_args_list[0][0][0]


def test_start_handle(default_conf, update, mocker):
    mocker.patch.dict('freqtrade.main._CONF', default_conf)
    msg_mock = MagicMock()
    mocker.patch.multiple('freqtrade.rpc.telegram',
                          _CONF=default_conf,
                          init=MagicMock(),
                          send_msg=msg_mock)
    mocker.patch.multiple('freqtrade.main.exchange',
                          _CONF=default_conf,
                          init=MagicMock())
    init(default_conf, create_engine('sqlite://'))
    update_state(State.STOPPED)
    assert get_state() == State.STOPPED
    _start(bot=MagicMock(), update=update)
    assert get_state() == State.RUNNING
    assert msg_mock.call_count == 0


def test_start_handle_already_running(default_conf, update, mocker):
    mocker.patch.dict('freqtrade.main._CONF', default_conf)
    msg_mock = MagicMock()
    mocker.patch.multiple('freqtrade.rpc.telegram',
                          _CONF=default_conf,
                          init=MagicMock(),
                          send_msg=msg_mock)
    mocker.patch.multiple('freqtrade.main.exchange',
                          _CONF=default_conf,
                          init=MagicMock())
    init(default_conf, create_engine('sqlite://'))
    update_state(State.RUNNING)
    assert get_state() == State.RUNNING
    _start(bot=MagicMock(), update=update)
    assert get_state() == State.RUNNING
    assert msg_mock.call_count == 1
    assert 'already running' in msg_mock.call_args_list[0][0][0]


def test_stop_handle(default_conf, update, mocker):
    mocker.patch.dict('freqtrade.main._CONF', default_conf)
    msg_mock = MagicMock()
    mocker.patch.multiple('freqtrade.rpc.telegram',
                          _CONF=default_conf,
                          init=MagicMock(),
                          send_msg=msg_mock)
    mocker.patch.multiple('freqtrade.main.exchange',
                          _CONF=default_conf,
                          init=MagicMock())
    init(default_conf, create_engine('sqlite://'))
    update_state(State.RUNNING)
    assert get_state() == State.RUNNING
    _stop(bot=MagicMock(), update=update)
    assert get_state() == State.STOPPED
    assert msg_mock.call_count == 1
    assert 'Stopping trader' in msg_mock.call_args_list[0][0][0]


def test_stop_handle_already_stopped(default_conf, update, mocker):
    mocker.patch.dict('freqtrade.main._CONF', default_conf)
    msg_mock = MagicMock()
    mocker.patch.multiple('freqtrade.rpc.telegram',
                          _CONF=default_conf,
                          init=MagicMock(),
                          send_msg=msg_mock)
    mocker.patch.multiple('freqtrade.main.exchange',
                          _CONF=default_conf,
                          init=MagicMock())
    init(default_conf, create_engine('sqlite://'))
    update_state(State.STOPPED)
    assert get_state() == State.STOPPED
    _stop(bot=MagicMock(), update=update)
    assert get_state() == State.STOPPED
    assert msg_mock.call_count == 1
    assert 'already stopped' in msg_mock.call_args_list[0][0][0]


def test_balance_handle(default_conf, update, mocker):
    mock_balance = [{
        'Currency': 'BTC',
        'Balance': 10.0,
        'Available': 12.0,
        'Pending': 0.0,
        'CryptoAddress': 'XXXX',
    }, {
        'Currency': 'ETH',
        'Balance': 0.0,
        'Available': 0.0,
        'Pending': 0.0,
        'CryptoAddress': 'XXXX',
    }]
    mocker.patch.dict('freqtrade.main._CONF', default_conf)
    msg_mock = MagicMock()
    mocker.patch.multiple('freqtrade.rpc.telegram',
                          _CONF=default_conf,
                          init=MagicMock(),
                          send_msg=msg_mock)
    mocker.patch.multiple('freqtrade.main.exchange',
                          get_balances=MagicMock(return_value=mock_balance))
    mocker.patch.multiple('freqtrade.fiat_convert.Pymarketcap',
                          ticker=MagicMock(return_value={'price_usd': 15000.0}),
                          _cache_symbols=MagicMock(return_value={'BTC': 1}))

    _balance(bot=MagicMock(), update=update)
    assert msg_mock.call_count == 1
    assert '*Currency*: BTC' in msg_mock.call_args_list[0][0][0]
    assert 'Balance' in msg_mock.call_args_list[0][0][0]
    assert 'Est. BTC' in msg_mock.call_args_list[0][0][0]


def test_help_handle(default_conf, update, mocker):
    mocker.patch.dict('freqtrade.main._CONF', default_conf)
    msg_mock = MagicMock()
    mocker.patch.multiple('freqtrade.rpc.telegram',
                          _CONF=default_conf,
                          init=MagicMock(),
                          send_msg=msg_mock)

    _help(bot=MagicMock(), update=update)
    assert msg_mock.call_count == 1
    assert '*/help:* `This help message`' in msg_mock.call_args_list[0][0][0]


def test_version_handle(default_conf, update, mocker):
    mocker.patch.dict('freqtrade.main._CONF', default_conf)
    msg_mock = MagicMock()
    mocker.patch.multiple('freqtrade.rpc.telegram',
                          _CONF=default_conf,
                          init=MagicMock(),
                          send_msg=msg_mock)

    _version(bot=MagicMock(), update=update)
    assert msg_mock.call_count == 1
    assert '*Version:* `{}`'.format(__version__) in msg_mock.call_args_list[0][0][0]


def test_send_msg(default_conf, mocker):
    mocker.patch.dict('freqtrade.main._CONF', default_conf)
    mocker.patch.multiple('freqtrade.rpc.telegram',
                          _CONF=default_conf,
                          init=MagicMock())
    bot = MagicMock()
    send_msg('test', bot)
    assert not bot.method_calls
    bot.reset_mock()

    default_conf['telegram']['enabled'] = True
    send_msg('test', bot)
    assert len(bot.method_calls) == 1


def test_send_msg_network_error(default_conf, mocker):
    mocker.patch.dict('freqtrade.main._CONF', default_conf)
    mocker.patch.multiple('freqtrade.rpc.telegram',
                          _CONF=default_conf,
                          init=MagicMock())
    default_conf['telegram']['enabled'] = True
    bot = MagicMock()
    bot.send_message = MagicMock(side_effect=NetworkError('Oh snap'))
    send_msg('test', bot)

    # Bot should've tried to send it twice
    assert len(bot.method_calls) == 2<|MERGE_RESOLUTION|>--- conflicted
+++ resolved
@@ -77,11 +77,7 @@
 
 def test_status_handle(default_conf, update, ticker, mocker):
     mocker.patch.dict('freqtrade.main._CONF', default_conf)
-<<<<<<< HEAD
-    mocker.patch('freqtrade.main.get_signal', side_effect=lambda s, t, i: True)
-=======
-    mocker.patch('freqtrade.main.get_signal', side_effect=lambda s: (True, False))
->>>>>>> a7e561b5
+    mocker.patch('freqtrade.main.get_signal', side_effect=lambda s: (True, False))
     msg_mock = MagicMock()
     mocker.patch('freqtrade.main.rpc.send_msg', MagicMock())
     mocker.patch.multiple('freqtrade.rpc.telegram',
@@ -116,11 +112,7 @@
 
 def test_status_table_handle(default_conf, update, ticker, mocker):
     mocker.patch.dict('freqtrade.main._CONF', default_conf)
-<<<<<<< HEAD
-    mocker.patch('freqtrade.main.get_signal', side_effect=lambda s, t, i: True)
-=======
-    mocker.patch('freqtrade.main.get_signal', side_effect=lambda s: (True, False))
->>>>>>> a7e561b5
+    mocker.patch('freqtrade.main.get_signal', side_effect=lambda s: (True, False))
     msg_mock = MagicMock()
     mocker.patch('freqtrade.main.rpc.send_msg', MagicMock())
     mocker.patch.multiple(
@@ -162,11 +154,7 @@
 def test_profit_handle(
         default_conf, update, ticker, ticker_sell_up, limit_buy_order, limit_sell_order, mocker):
     mocker.patch.dict('freqtrade.main._CONF', default_conf)
-<<<<<<< HEAD
-    mocker.patch('freqtrade.main.get_signal', side_effect=lambda s, t, i: True)
-=======
-    mocker.patch('freqtrade.main.get_signal', side_effect=lambda s: (True, False))
->>>>>>> a7e561b5
+    mocker.patch('freqtrade.main.get_signal', side_effect=lambda s: (True, False))
     msg_mock = MagicMock()
     mocker.patch('freqtrade.main.rpc.send_msg', MagicMock())
     mocker.patch.multiple('freqtrade.rpc.telegram',
@@ -222,11 +210,7 @@
 
 def test_forcesell_handle(default_conf, update, ticker, ticker_sell_up, mocker):
     mocker.patch.dict('freqtrade.main._CONF', default_conf)
-<<<<<<< HEAD
-    mocker.patch('freqtrade.main.get_signal', side_effect=lambda s, t, i: True)
-=======
-    mocker.patch('freqtrade.main.get_signal', side_effect=lambda s: (True, False))
->>>>>>> a7e561b5
+    mocker.patch('freqtrade.main.get_signal', side_effect=lambda s: (True, False))
     rpc_mock = mocker.patch('freqtrade.main.rpc.send_msg', MagicMock())
     mocker.patch.multiple('freqtrade.rpc.telegram',
                           _CONF=default_conf,
@@ -263,11 +247,7 @@
 
 def test_forcesell_down_handle(default_conf, update, ticker, ticker_sell_down, mocker):
     mocker.patch.dict('freqtrade.main._CONF', default_conf)
-<<<<<<< HEAD
-    mocker.patch('freqtrade.main.get_signal', side_effect=lambda s, t, i: True)
-=======
-    mocker.patch('freqtrade.main.get_signal', side_effect=lambda s: (True, False))
->>>>>>> a7e561b5
+    mocker.patch('freqtrade.main.get_signal', side_effect=lambda s: (True, False))
     rpc_mock = mocker.patch('freqtrade.main.rpc.send_msg', MagicMock())
     mocker.patch.multiple('freqtrade.rpc.telegram',
                           _CONF=default_conf,
@@ -328,11 +308,7 @@
 
 def test_forcesell_all_handle(default_conf, update, ticker, mocker):
     mocker.patch.dict('freqtrade.main._CONF', default_conf)
-<<<<<<< HEAD
-    mocker.patch('freqtrade.main.get_signal', side_effect=lambda s, t, i: True)
-=======
-    mocker.patch('freqtrade.main.get_signal', side_effect=lambda s: (True, False))
->>>>>>> a7e561b5
+    mocker.patch('freqtrade.main.get_signal', side_effect=lambda s: (True, False))
     rpc_mock = mocker.patch('freqtrade.main.rpc.send_msg', MagicMock())
     mocker.patch.multiple('freqtrade.rpc.telegram',
                           _CONF=default_conf,
@@ -363,11 +339,7 @@
 
 def test_forcesell_handle_invalid(default_conf, update, mocker):
     mocker.patch.dict('freqtrade.main._CONF', default_conf)
-<<<<<<< HEAD
-    mocker.patch('freqtrade.main.get_signal', side_effect=lambda s, t, i: True)
-=======
     mocker.patch('freqtrade.main.get_signal', side_effect=lambda s: (True, True))
->>>>>>> a7e561b5
     msg_mock = MagicMock()
     mocker.patch.multiple('freqtrade.rpc.telegram',
                           _CONF=default_conf,
@@ -404,11 +376,7 @@
 def test_performance_handle(
         default_conf, update, ticker, limit_buy_order, limit_sell_order, mocker):
     mocker.patch.dict('freqtrade.main._CONF', default_conf)
-<<<<<<< HEAD
-    mocker.patch('freqtrade.main.get_signal', side_effect=lambda s, t, i: True)
-=======
-    mocker.patch('freqtrade.main.get_signal', side_effect=lambda s: (True, False))
->>>>>>> a7e561b5
+    mocker.patch('freqtrade.main.get_signal', side_effect=lambda s: (True, False))
     msg_mock = MagicMock()
     mocker.patch('freqtrade.main.rpc.send_msg', MagicMock())
     mocker.patch.multiple('freqtrade.rpc.telegram',
@@ -442,11 +410,7 @@
 def test_daily_handle(
         default_conf, update, ticker, limit_buy_order, limit_sell_order, mocker):
     mocker.patch.dict('freqtrade.main._CONF', default_conf)
-<<<<<<< HEAD
-    mocker.patch('freqtrade.main.get_signal', side_effect=lambda s, t, i: True)
-=======
-    mocker.patch('freqtrade.main.get_signal', side_effect=lambda s: (True, False))
->>>>>>> a7e561b5
+    mocker.patch('freqtrade.main.get_signal', side_effect=lambda s: (True, False))
     msg_mock = MagicMock()
     mocker.patch('freqtrade.main.rpc.send_msg', MagicMock())
     mocker.patch.multiple('freqtrade.rpc.telegram',
@@ -490,8 +454,8 @@
     # Reset msg_mock
     msg_mock.reset_mock()
     # Add two other trades
-    create_trade(0.001)
-    create_trade(0.001)
+    create_trade(0.001, int(default_conf['ticker_interval']))
+    create_trade(0.001, int(default_conf['ticker_interval']))
 
     trades = Trade.query.all()
     for trade in trades:
@@ -518,11 +482,7 @@
 
 def test_count_handle(default_conf, update, ticker, mocker):
     mocker.patch.dict('freqtrade.main._CONF', default_conf)
-<<<<<<< HEAD
-    mocker.patch('freqtrade.main.get_signal', side_effect=lambda s, t, i: True)
-=======
-    mocker.patch('freqtrade.main.get_signal', side_effect=lambda s: (True, False))
->>>>>>> a7e561b5
+    mocker.patch('freqtrade.main.get_signal', side_effect=lambda s: (True, False))
     msg_mock = MagicMock()
     mocker.patch.multiple(
         'freqtrade.rpc.telegram',
@@ -554,11 +514,7 @@
 
 def test_performance_handle_invalid(default_conf, update, mocker):
     mocker.patch.dict('freqtrade.main._CONF', default_conf)
-<<<<<<< HEAD
-    mocker.patch('freqtrade.main.get_signal', side_effect=lambda s, t, i: True)
-=======
     mocker.patch('freqtrade.main.get_signal', side_effect=lambda s: (True, True))
->>>>>>> a7e561b5
     msg_mock = MagicMock()
     mocker.patch.multiple('freqtrade.rpc.telegram',
                           _CONF=default_conf,
